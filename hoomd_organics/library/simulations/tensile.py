--- conflicted
+++ resolved
@@ -79,10 +79,7 @@
         )
         return delta_L / self.initial_length
 
-<<<<<<< HEAD
     def run_tensile(self, strain, n_steps, kT, tau_kt, period):
-=======
-    def run_tensile(self, strain, n_steps, period):
         """Run a tensile test simulation.
 
         Parameters
@@ -91,11 +88,12 @@
             The strain to apply to the simulation.
         n_steps : int, required
             The number of steps to run the simulation for.
+        tau_kt : float, required
+            Thermostat coupling period (in simulation time units).
         period : int, required
             The period of the strain application.
 
         """
->>>>>>> d71f21e0
         current_length = self.box_lengths_reduced[self._axis_index]
         final_length = current_length * (1 + strain)
         final_box = np.copy(self.box_lengths_reduced)
