name: pytest

on:
  push:
    branches: [ main ]
    paths:
      - flowermd/**
      - environment-dev.yml
      - .github/workflows/pytest.yml
  pull_request:
    branches: [ main ]
    paths:
      - flowermd/**
      - environment-dev.yml
      - .github/workflows/pytest.yml
  issue_comment:
    types: [created]
    branches: [ main ]
    paths:
      - flowermd/**
      - environment-dev.yml
      - .github/workflows/pytest.yml

  workflow_dispatch:

jobs:
  pytest:
    if: github.event.pull_request.draft == false
    strategy:
      fail-fast: false
      matrix:
        os: [macos-14, ubuntu-24.04]
<<<<<<< HEAD
        python-version: ['3.10', '3.11']
=======
        python-version: ['3.10', '3.11', '3.12']
>>>>>>> f6da360b

    runs-on: ${{ matrix.os }}

    steps:
    - name: Check out repository
      uses: actions/checkout@v4

    - name: Build environment
      uses: conda-incubator/setup-miniconda@v3
      with:
        environment-file: environment-dev.yml
        python-version: ${{ matrix.python-version }}
<<<<<<< HEAD
        miniforge-variant: Mambaforge
        #miniforge-version: 24.11.0
=======
        miniforge-variant: Miniforge3
        miniforge-version: 24.11.0-0
>>>>>>> f6da360b
        use-mamba: true

    - name: Install package
      shell: bash -l {0}
      run: pip install .

    - name: Run pytest with coverage report
      shell: bash -l {0}
      run: python -m pytest -rs -v --cov=./ --cov-report=xml

    - name: Upload coverage to Codecov
      uses: codecov/codecov-action@v4
      with:
        token: ${{ secrets.CODECOV_TOKEN }}
        file: ./coverage.xml

  test-tutorials:
    if: ${{ github.event.issue.pull_request && github.event.comment.body== '/testtutorials'}}
    runs-on: ubuntu-24.04
    steps:
    - name: Put a reaction to the comment
      run: gh api graphql --silent --raw-field query="mutation AddReaction {addReaction(input:{subjectId:\"$NODE_ID\",content:EYES}){reaction{content}subject{id}}}"
      env:
        GITHUB_TOKEN: ${{ secrets.GITHUB_TOKEN }}
        NODE_ID: ${{ github.event.comment.node_id }}
    - name: Check if PR is open
      run: |
          STATE=$(gh pr view $PR_NUMBER --repo ${{ github.repository }} --json state --jq .state)
          if [ "$STATE" != "OPEN" ]; then
            echo "Cannot build for closed PRs"
            (
              echo "**${{ github.workflow }}**"
              echo "Cannot build Kuby for a closed PR. Use the `latest` version (built for the `master` branch) or create a new PR."
            ) | \
            gh pr comment "${PR_NUMBER}" --repo ${{ github.repository }} -F -
            gh api graphql --silent --raw-field query="mutation AddReaction {addReaction(input:{subjectId:\"$NODE_ID\",content:THUMBS_DOWN}){reaction{content}subject{id}}}"
            gh api graphql --silent --raw-field query="mutation RemoveReaction {removeReaction(input:{subjectId:\"$NODE_ID\",content:EYES}){reaction{content}subject{id}}}"
            exit 1
          fi
      env:
          GITHUB_TOKEN: ${{ secrets.GITHUB_TOKEN }}
          PR_NUMBER: ${{ github.event.issue.number }}
          NODE_ID: ${{ github.event.comment.node_id }}
    - name: Get PR HEAD Ref
      id: getRef
      run: echo "pr_ref=$(gh pr view $PR_NUMBER --repo ${{ github.repository }} --json headRefOid | jq -r '.headRefOid')" >> $GITHUB_OUTPUT
      env:
        GITHUB_TOKEN: ${{ secrets.GITHUB_TOKEN }}
        PR_NUMBER: ${{ github.event.issue.number }}

    - name: Check out repository
      uses: actions/checkout@v4

    - name: Build environment
      uses: conda-incubator/setup-miniconda@v3
      with:
        environment-file: environment-dev.yml
<<<<<<< HEAD
        miniforge-variant: Mambaforge
        #miniforge-version: 24.11.0
=======
        miniforge-variant: Miniforge3
        miniforge-version: 24.11.0-0
>>>>>>> f6da360b
        use-mamba: true

    - name: Install package
      shell: bash -l {0}
      run: pip install .

    - name: Run pytest on tutorials
      shell: bash -l {0}
      run: python -m pytest -rs -v --nbmake tutorials/<|MERGE_RESOLUTION|>--- conflicted
+++ resolved
@@ -30,11 +30,7 @@
       fail-fast: false
       matrix:
         os: [macos-14, ubuntu-24.04]
-<<<<<<< HEAD
-        python-version: ['3.10', '3.11']
-=======
         python-version: ['3.10', '3.11', '3.12']
->>>>>>> f6da360b
 
     runs-on: ${{ matrix.os }}
 
@@ -47,13 +43,8 @@
       with:
         environment-file: environment-dev.yml
         python-version: ${{ matrix.python-version }}
-<<<<<<< HEAD
-        miniforge-variant: Mambaforge
-        #miniforge-version: 24.11.0
-=======
         miniforge-variant: Miniforge3
         miniforge-version: 24.11.0-0
->>>>>>> f6da360b
         use-mamba: true
 
     - name: Install package
@@ -111,13 +102,8 @@
       uses: conda-incubator/setup-miniconda@v3
       with:
         environment-file: environment-dev.yml
-<<<<<<< HEAD
-        miniforge-variant: Mambaforge
-        #miniforge-version: 24.11.0
-=======
         miniforge-variant: Miniforge3
         miniforge-version: 24.11.0-0
->>>>>>> f6da360b
         use-mamba: true
 
     - name: Install package
