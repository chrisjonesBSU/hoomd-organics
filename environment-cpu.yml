--- conflicted
+++ resolved
@@ -5,11 +5,7 @@
   - boltons
   - foyer
   - freud>=2.13.1
-<<<<<<< HEAD
-  - gsd<3.0
-=======
-  - gsd>=3.0
->>>>>>> ff3198ef
+  - freud
   - hoomd=4.1=*cpu*
   - mbuild
   - numpy
